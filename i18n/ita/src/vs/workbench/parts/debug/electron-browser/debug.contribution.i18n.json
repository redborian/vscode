{
	"": [
		"--------------------------------------------------------------------------------------------",
		"Copyright (c) Microsoft Corporation. All rights reserved.",
		"Licensed under the MIT License. See License.txt in the project root for license information.",
		"--------------------------------------------------------------------------------------------",
		"Do not edit this file. It is machine generated."
	],
	"toggleDebugViewlet": "Mostra debug",
	"toggleDebugPanel": "Console di debug",
	"debug": "Debug",
	"debugPanel": "Console di debug",
	"variables": "Variabili",
	"watch": "Espressione di controllo",
	"callStack": "Stack di chiamate",
	"breakpoints": "Punti di interruzione",
	"view": "Visualizza",
	"debugCategory": "Debug",
	"debugCommands": "Configurazione di debug",
	"debugConfigurationTitle": "Debug",
	"allowBreakpointsEverywhere": "Consente l'impostazione del punto di interruzione in qualsiasi file",
	"openExplorerOnEnd": "Apre automaticamente la visualizzazione di esplorazione al termine di una sessione di debug",
	"inlineValues": "Mostra i valori delle variabili inline nell'editor durante il debug",
<<<<<<< HEAD
=======
	"toolBarLocation": "Controlla la posizione della barra degli strumenti di debug. Le opzioni sono: \"floating\", ovvero mobile in tutte le visualizzazioni, \"docked\", ovvero ancorata nella visualizzazione di debug oppure \"hidden\", ovvero nascosta",
>>>>>>> 8647b7c1
	"never": "Non mostrare mai debug nella barra di stato",
	"always": "Visualizzare sempre debug nella barra di stato",
	"onFirstSessionStart": "Mostra debug nella barra solo stato dopo il primo avvio del debug",
	"showInStatusBar": "Controlla se rendere visibile la barra di stato del debug",
	"openDebug": "Controlla se la visualizzazione di debug debba essere aperta all'avvio della sessione di debug.",
	"enableAllHovers": "Controlla se è necessario abilitare i passaggi del mouse non di debug durante il debug. Se è true, i provider di passaggi del mouse verranno chiamati per fornire un passaggio del mouse. I passaggi del mouse normali non verranno visualizzati anche se il valore di questa impostazione è true.",
	"launch": "Configurazione globale per l'esecuzione del debug. Può essere usata come un'alternativa a \"launch.json\" "
}<|MERGE_RESOLUTION|>--- conflicted
+++ resolved
@@ -21,10 +21,7 @@
 	"allowBreakpointsEverywhere": "Consente l'impostazione del punto di interruzione in qualsiasi file",
 	"openExplorerOnEnd": "Apre automaticamente la visualizzazione di esplorazione al termine di una sessione di debug",
 	"inlineValues": "Mostra i valori delle variabili inline nell'editor durante il debug",
-<<<<<<< HEAD
-=======
 	"toolBarLocation": "Controlla la posizione della barra degli strumenti di debug. Le opzioni sono: \"floating\", ovvero mobile in tutte le visualizzazioni, \"docked\", ovvero ancorata nella visualizzazione di debug oppure \"hidden\", ovvero nascosta",
->>>>>>> 8647b7c1
 	"never": "Non mostrare mai debug nella barra di stato",
 	"always": "Visualizzare sempre debug nella barra di stato",
 	"onFirstSessionStart": "Mostra debug nella barra solo stato dopo il primo avvio del debug",
