--- conflicted
+++ resolved
@@ -115,165 +115,6 @@
 	perf.mark('didShowPartsSplash');
 }
 
-<<<<<<< HEAD
-function registerListeners(enableDeveloperTools) {
-
-	// Devtools & reload support
-	var listener;
-	if (enableDeveloperTools) {
-		const extractKey = function (e) {
-			return [
-				e.ctrlKey ? 'ctrl-' : '',
-				e.metaKey ? 'meta-' : '',
-				e.altKey ? 'alt-' : '',
-				e.shiftKey ? 'shift-' : '',
-				e.keyCode
-			].join('');
-		};
-
-		const TOGGLE_DEV_TOOLS_KB = (process.platform === 'darwin' ? 'meta-alt-73' : 'ctrl-shift-73'); // mac: Cmd-Alt-I, rest: Ctrl-Shift-I
-		const RELOAD_KB = (process.platform === 'darwin' ? 'meta-82' : 'ctrl-82'); // mac: Cmd-R, rest: Ctrl-R
-
-		listener = function (e) {
-			const key = extractKey(e);
-			if (key === TOGGLE_DEV_TOOLS_KB) {
-				ipc.send('vscode:toggleDevTools');
-			} else if (key === RELOAD_KB) {
-				ipc.send('vscode:reloadWindow');
-			}
-		};
-		window.addEventListener('keydown', listener);
-	}
-
-	process.on('uncaughtException', function (error) { onError(error, enableDeveloperTools); });
-	process.on('SIGPIPE', function () { onError(new Error('Unexpected SIGPIPE'), false); }); // workaround https://github.com/electron/electron/issues/13254
-
-	return function () {
-		if (listener) {
-			window.removeEventListener('keydown', listener);
-			listener = void 0;
-		}
-	};
-}
-
-function main() {
-	const webFrame = require('electron').webFrame;
-	const args = parseURLQueryArgs();
-	const configuration = JSON.parse(args['config'] || '{}') || {};
-
-	//#region Add support for using node_modules.asar
-	(function () {
-		const path = require('path');
-		const Module = require('module');
-		let NODE_MODULES_PATH = path.join(configuration.appRoot, 'node_modules');
-		if (/[a-z]\:/.test(NODE_MODULES_PATH)) {
-			// Make drive letter uppercase
-			NODE_MODULES_PATH = NODE_MODULES_PATH.charAt(0).toUpperCase() + NODE_MODULES_PATH.substr(1);
-		}
-		const NODE_MODULES_ASAR_PATH = NODE_MODULES_PATH + '.asar';
-
-		const originalResolveLookupPaths = Module._resolveLookupPaths;
-		Module._resolveLookupPaths = function (request, parent, newReturn) {
-			const result = originalResolveLookupPaths(request, parent, newReturn);
-
-			const paths = newReturn ? result : result[1];
-			for (let i = 0, len = paths.length; i < len; i++) {
-				if (paths[i] === NODE_MODULES_PATH) {
-					paths.splice(i, 0, NODE_MODULES_ASAR_PATH);
-					break;
-				}
-			}
-
-			return result;
-		};
-	})();
-	//#endregion
-
-	// Correctly inherit the parent's environment
-	assign(process.env, configuration.userEnv);
-
-	// Apply zoom level early to avoid glitches
-	const zoomLevel = configuration.zoomLevel;
-	if (typeof zoomLevel === 'number' && zoomLevel !== 0) {
-		webFrame.setZoomLevel(zoomLevel);
-	}
-
-	// Parts splash
-	showPartsSplash(configuration);
-
-	// Get the nls configuration into the process.env as early as possible.
-	var nlsConfig = { availableLanguages: {} };
-	const config = process.env['VSCODE_NLS_CONFIG'];
-	if (config) {
-		process.env['VSCODE_NLS_CONFIG'] = config;
-		try {
-			nlsConfig = JSON.parse(config);
-		} catch (e) { /*noop*/ }
-	}
-
-	if (nlsConfig._resolvedLanguagePackCoreLocation) {
-		let bundles = Object.create(null);
-		nlsConfig.loadBundle = function (bundle, language, cb) {
-			let result = bundles[bundle];
-			if (result) {
-				cb(undefined, result);
-				return;
-			}
-			let bundleFile = path.join(nlsConfig._resolvedLanguagePackCoreLocation, bundle.replace(/\//g, '!') + '.nls.json');
-			readFile(bundleFile).then(function (content) {
-				let json = JSON.parse(content);
-				bundles[bundle] = json;
-				cb(undefined, json);
-			}).catch((error) => {
-				try {
-					if (nlsConfig._corruptedFile) {
-						writeFile(nlsConfig._corruptedFile, 'corrupted').catch(function (error) { console.error(error); });
-					}
-				} finally {
-					cb(error, undefined);
-				}
-			});
-		};
-	}
-
-	var locale = nlsConfig.availableLanguages['*'] || 'en';
-	if (locale === 'zh-tw') {
-		locale = 'zh-Hant';
-	} else if (locale === 'zh-cn') {
-		locale = 'zh-Hans';
-	}
-	window.document.documentElement.setAttribute('lang', locale);
-
-	const enableDeveloperTools = (process.env['VSCODE_DEV'] || !!configuration.extensionDevelopmentPath) && !configuration.extensionTestsPath;
-	const unbind = registerListeners(enableDeveloperTools);
-
-	// Load the loader and start loading the workbench
-	const loaderFilename = configuration.appRoot + '/out/vs/loader.js';
-	const loaderSource = require('fs').readFileSync(loaderFilename);
-	require('vm').runInThisContext(loaderSource, { filename: loaderFilename });
-	var define = global.define;
-	global.define = undefined;
-
-	window.nodeRequire = require.__$__nodeRequire;
-
-	define('fs', ['original-fs'], function (originalFS) { return originalFS; }); // replace the patched electron fs with the original node fs for all AMD code
-
-	window.MonacoEnvironment = {};
-
-	const onNodeCachedData = window.MonacoEnvironment.onNodeCachedData = [];
-	require.config({
-		baseUrl: uriFromPath(configuration.appRoot) + '/out',
-		'vs/nls': nlsConfig,
-		recordStats: !!configuration.performance,
-		nodeCachedDataDir: configuration.nodeCachedDataDir,
-		onNodeCachedData: function () { onNodeCachedData.push(arguments); },
-		nodeModules: [/*BUILD->INSERT_NODE_MODULES*/]
-	});
-
-	if (nlsConfig.pseudo) {
-		require(['vs/nls'], function (nlsPlugin) {
-			nlsPlugin.setPseudoTranslation(nlsConfig.pseudo);
-=======
 /**
  * @returns {Promise<void>}
  */
@@ -291,7 +132,6 @@
 			clearTimeout(handle);
 			bootstrapWindow.assign(process.env, shellEnv);
 			resolve(process.env);
->>>>>>> ed1cd513
 		});
 
 		ipc.send('vscode:fetchShellEnv');
